defaults:
  - default.yaml

_target_: src.datamodules.s3dis.S3DISDataModule

fold: 5
trainval: True
val_on_test: True

dataloader:
    batch_size: 1

# These parameters are not actually used by the DataModule, but are used
# here to facilitate model parameterization with config interpolation
num_classes: 13
feat_point: ${eval:'len(${datamodule.select_feat_point})'}
feat_segment: ${eval:'len(${datamodule.select_feat_segment})'}
feat_horizontal_edge: ${eval:'len(${datamodule.select_feat_horizontal_edge})'}
feat_vertical_edge: ${eval:'len(${datamodule.select_feat_vertical_edge})'}

# Parameters declared here to facilitate tuning configs without copying
# all the pre_transforms

# Based on SPG: https://arxiv.org/pdf/1711.09869.pdf
voxel: 0.03
knn: 45
pcp_regularization: [0.03, 0.1, 0.3, 0.9]
pcp_spatial_weight: [5e-2, 5e-2, 5e-3, 5e-3]
pcp_cutoff: [10, 10, 80, 640]
pcp_k_adjacency: 10
pcp_w_adjacency: 1
pcp_iterations: 15
graph_k_max: 30
graph_gap: [0.2, 0.5, 1, 5]

# Batch construction parameterization
sample_point_min: 32
sample_point_max: 128
<<<<<<< HEAD
sample_segment_ratio: 0.3
sample_graph_i_level: 3  # setting to null will skip SampleGraphs
sample_graph_k_sample: 4
sample_graph_k_hops: 4
=======
sample_graph_r: 5  # set to r<=0 to skip SampleRadiusSubgraphs
sample_graph_k: 4
sample_graph_i_level: 1
>>>>>>> de6ec120
sample_graph_disjoint: True
select_feat_point: [0, 1, 2, 3, 4, 5, 6, 7, 8, 9, 10]  # 8-10 use the canonical room position
select_feat_segment: [0, 1, 2, 3, 4, 5, 6, 7, 8, 9, 10, 11, 12, 13, 14]
select_feat_horizontal_edge: [0, 1, 2, 3, 4, 5, 6, 7, 8, 9, 10, 11, 12, 13, 14, 15, 16, 17]
select_feat_vertical_edge: [0, 1, 2, 3, 4, 5, 6, 7, 8]
sample_edge_n_min: -1  # [5, 5, 15, 15]
sample_edge_n_max: -1  # [10, 15, 25, 25]

# Augmentations parameterization
pos_jitter: 0.03
tilt_n_rotate_phi: 0.1
tilt_n_rotate_theta: 180
anisotropic_scaling: 0.2
node_feat_jitter: 0.01
h_edge_feat_jitter: 0.01
v_edge_feat_jitter: 0.01
node_feat_drop: 0
h_edge_feat_drop: 0
v_edge_feat_drop: 0

# Preprocessing
pre_transform:
    - transform: DataTo
      params:
        device: 'cuda'
    - transform: GridSampling3D  # might OOM on CUDA if voxel and GPU memory too small
      params:
        size: ${datamodule.voxel}
        hist_key: 'y'
        hist_size: ${eval:'${datamodule.num_classes} + 1'}
    - transform: KNN
      params:
        k: ${datamodule.knn}
        r_max: 2
        verbose: True
    - transform: DataTo
      params:
        device: 'cpu'
    - transform: GroundElevation
      params:
        threshold: 1.5
        scale: 4.0
    - transform: PointFeatures
      params:
        rgb: True
        hsv: False
        lab: False
        density: False
        linearity: True
        planarity: True
        scattering: True
        verticality: True
        normal: False
        length: False
        surface: False
        volume: False
        curvature: False
        elevation: True
        pos_room: False
        k_min: 1
    - transform: DataTo
      params:
        device: 'cuda'
    - transform: AdjacencyGraph
      params:
        k: ${datamodule.pcp_k_adjacency}
        w: ${datamodule.pcp_w_adjacency}
    - transform: ConnectIsolated
      params:
        k: 1
    - transform: DataTo
      params:
        device: 'cpu'
    - transform: CutPursuitPartition
      params:
        regularization: ${datamodule.pcp_regularization}
        spatial_weight: ${datamodule.pcp_spatial_weight}
        k_adjacency: ${datamodule.pcp_k_adjacency}
        cutoff: ${datamodule.pcp_cutoff}
        iterations: ${datamodule.pcp_iterations}
        parallel: True
        verbose: True
    - transform: NAGTo
      params:
        device: 'cuda'
    - transform: NAGAddKeyToX  # save canonical room position 'pos_room' in x. This can be optionally discarded later on in train_transform
      params:
        level: 0
        keys: ['pos_room']
    - transform: SegmentFeatures
      params:
        n_min: 32
        n_max: 128
    - transform: RadiusHorizontalGraph
      params:
        k_max: ${datamodule.graph_k_max}
        gap: ${datamodule.graph_gap}
        k_ratio: 0.2
        k_min: 20
        cycles: 3
        margin: 0.2
        chunk_size: [1e6, 1e5, 1e5, 1e5]  # reduce if CUDA memory errors
        halfspace_filter: True
        bbox_filter: True
        target_pc_flip: True
        source_pc_sort: False
    - transform: NAGTo
      params:
        device: 'cpu'

# CPU-based train transforms
train_transform:
    - transform: NAGRemoveKeys  # remove any features already computed in CutPursuitPartition
      params:
        level: '1+'
        keys: [ 'linearity', 'planarity', 'scattering', 'verticality', 'curvature']

# CPU-based val transforms
val_transform: ${datamodule.train_transform}

# CPU-based test transforms
test_transform: ${datamodule.train_transform}

# GPU-based train transforms
on_device_train_transform:
    - transform: SampleSubNodes
      params:
        low: 0
        high: 1
        n_min: ${datamodule.sample_point_min}
        n_max: ${datamodule.sample_point_max}
<<<<<<< HEAD
    - transform: SampleGraphs
=======
    - transform: SampleRadiusSubgraphs
>>>>>>> de6ec120
      params:
        r: ${datamodule.sample_graph_r}
        k: ${datamodule.sample_graph_k}
        i_level: ${datamodule.sample_graph_i_level}
        by_size: False
        by_class: False
        disjoint: ${datamodule.sample_graph_disjoint}
    - transform: SampleSegments
      params:
        ratio: ${datamodule.sample_segment_ratio}
        by_size: False
        by_class: False
    - transform: JitterPosition  # before OnTheFlyHorizontalEdgeFeatures to affect RPEs
      params:
        sigma: ${datamodule.pos_jitter}
    - transform: RandomTiltAndRotate  # before OnTheFlyHorizontalEdgeFeatures to affect RPEs
      params:
        phi: ${datamodule.tilt_n_rotate_phi}
        theta: ${datamodule.tilt_n_rotate_theta}
    - transform: RandomAnisotropicScale  # before OnTheFlyHorizontalEdgeFeatures to affect RPEs
      params:
        delta: ${datamodule.anisotropic_scaling}
    - transform: RandomAxisFlip  # before OnTheFlyHorizontalEdgeFeatures to affect RPEs
      params:
        p: 0.5
    - transform: OnTheFlyHorizontalEdgeFeatures
      params:
        mean_offset: True
        std_offset: True
        mean_dist: True
        angle_source: True
        angle_target: True
        centroid_direction: True
        centroid_dist: True
        normal_angle: True
        log_length: True
        log_surface: True
        log_volume: True
        log_size: True
    - transform: OnTheFlyVerticalEdgeFeatures
      params:
        centroid_direction: True
        centroid_dist: True
        normal_angle: True
        log_length: True
        log_surface: True
        log_volume: True
        log_size: True
    - transform: SampleEdges
      params:
        level: '1+'
        n_min: ${datamodule.sample_edge_n_min}
        n_max: ${datamodule.sample_edge_n_max}
    - transform: NAGAddKeyToX  # adapt datamodule.feat_segment if modified
      params:
        level: '1+'
        keys: ['log_length', 'log_surface', 'log_volume', 'normal', 'log_size']
    - transform: NAGSelectColumns
      params:
        level: 0
        key: 'x'
        idx: ${datamodule.select_feat_point}
    - transform: NAGSelectColumns
      params:
        level: '1+'
        key: 'x'
        idx: ${datamodule.select_feat_segment}
    - transform: NAGSelectColumns
      params:
        level: '1+'
        key: 'edge_attr'
        idx: ${datamodule.select_feat_horizontal_edge}
    - transform: NAGSelectColumns
      params:
        level: 'all'
        key: 'vertical_edge_attr'
        idx: ${datamodule.select_feat_vertical_edge}
    - transform: JitterFeatures
      params:
        sigma: ${datamodule.node_feat_jitter}
    - transform: JitterHorizontalEdgeFeatures
      params:
        sigma: ${datamodule.h_edge_feat_jitter}
    - transform: JitterVerticalEdgeFeatures
      params:
        sigma: ${datamodule.v_edge_feat_jitter}
    - transform: NAGColorAutoContrast
      params:
        level: all
        p: 0.5
        x_idx: 0
    - transform: NAGDropoutColumns
      params:
        level: 'all'
        p: ${datamodule.node_feat_drop}
        key: 'x'
    - transform: NAGDropoutColumns
      params:
        level: 'all'
        p: ${datamodule.h_edge_feat_drop}
        key: 'edge_attr'
    - transform: NAGDropoutColumns
      params:
        level: 'all'
        p: ${datamodule.v_edge_feat_drop}
        key: 'vertical_edge_attr'
    - transform: NAGAddSelfLoops

# GPU-based val transforms
# Should we actually sample at validation time ?
# Should we do test-time augmentations ?
on_device_val_transform:
    - transform: SampleSubNodes
      params:
        low: 0
        high: 1
        n_min: 128
        n_max: 256
    - transform: OnTheFlyHorizontalEdgeFeatures
      params:
        mean_offset: True
        std_offset: True
        mean_dist: True
        angle_source: True
        angle_target: True
        centroid_direction: True
        centroid_dist: True
        normal_angle: True
        log_length: True
        log_surface: True
        log_volume: True
        log_size: True
    - transform: OnTheFlyVerticalEdgeFeatures
      params:
        centroid_direction: True
        centroid_dist: True
        normal_angle: True
        log_length: True
        log_surface: True
        log_volume: True
        log_size: True
    - transform: NAGAddKeyToX  # adapt datamodule.feat_segment if modified
      params:
        level: '1+'
        keys: ['log_length', 'log_surface', 'log_volume', 'normal', 'log_size']
    - transform: NAGSelectColumns
      params:
        level: 0
        key: 'x'
        idx: ${datamodule.select_feat_point}
    - transform: NAGSelectColumns
      params:
        level: '1+'
        key: 'x'
        idx: ${datamodule.select_feat_segment}
    - transform: NAGSelectColumns
      params:
        level: '1+'
        key: 'edge_attr'
        idx: ${datamodule.select_feat_horizontal_edge}
    - transform: NAGSelectColumns
      params:
        level: 'all'
        key: 'vertical_edge_attr'
        idx: ${datamodule.select_feat_vertical_edge}
    - transform: NAGAddSelfLoops

# GPU-based test transforms
on_device_test_transform: ${datamodule.on_device_val_transform}<|MERGE_RESOLUTION|>--- conflicted
+++ resolved
@@ -36,16 +36,10 @@
 # Batch construction parameterization
 sample_point_min: 32
 sample_point_max: 128
-<<<<<<< HEAD
 sample_segment_ratio: 0.3
-sample_graph_i_level: 3  # setting to null will skip SampleGraphs
-sample_graph_k_sample: 4
-sample_graph_k_hops: 4
-=======
 sample_graph_r: 5  # set to r<=0 to skip SampleRadiusSubgraphs
 sample_graph_k: 4
 sample_graph_i_level: 1
->>>>>>> de6ec120
 sample_graph_disjoint: True
 select_feat_point: [0, 1, 2, 3, 4, 5, 6, 7, 8, 9, 10]  # 8-10 use the canonical room position
 select_feat_segment: [0, 1, 2, 3, 4, 5, 6, 7, 8, 9, 10, 11, 12, 13, 14]
@@ -177,11 +171,7 @@
         high: 1
         n_min: ${datamodule.sample_point_min}
         n_max: ${datamodule.sample_point_max}
-<<<<<<< HEAD
-    - transform: SampleGraphs
-=======
     - transform: SampleRadiusSubgraphs
->>>>>>> de6ec120
       params:
         r: ${datamodule.sample_graph_r}
         k: ${datamodule.sample_graph_k}
