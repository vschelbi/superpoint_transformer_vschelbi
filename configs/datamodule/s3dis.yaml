defaults:
  - default.yaml

_target_: src.datamodules.s3dis.S3DISDataModule

fold: 5
trainval: True
val_on_test: True

dataloader:
    batch_size: 1

# These parameters are not actually used by the DataModule, but are used
# here to facilitate model parameterization with config interpolation
num_classes: 13
feat_point: ${eval:'len(${datamodule.select_feat_point})'}
feat_segment: ${eval:'len(${datamodule.select_feat_segment})'}
feat_horizontal_edge: ${eval:'len(${datamodule.select_feat_horizontal_edge})'}
feat_vertical_edge: ${eval:'len(${datamodule.select_feat_vertical_edge})'}

# Parameters declared here to facilitate tuning configs without copying
# all the pre_transforms

# Based on SPG: https://arxiv.org/pdf/1711.09869.pdf
voxel: 0.03
knn: 45
pcp_regularization: [0.03, 0.1, 0.3, 0.9]
pcp_spatial_weight: [5e-2, 5e-2, 5e-3, 5e-3]
pcp_cutoff: [10, 10, 80, 640]
pcp_k_adjacency: 10
pcp_w_adjacency: 1
pcp_iterations: 15
graph_k_max: 30
graph_gap: [0.2, 0.5, 1, 5]

# Batch construction parameterization
<<<<<<< HEAD
sample_point_min: 32
sample_point_max: 128
sample_segment_ratio: 0.3
sample_graph_r: 5  # set to r<=0 to skip SampleRadiusSubgraphs
=======
dropout_segment_ratio: 0.1
dropout_segment_by_size: True
dropout_segment_by_class: False
sample_point_min: 32
sample_point_max: 128
sample_graph_r: 7  # set to r<=0 to skip SampleRadiusSubgraphs
>>>>>>> 5a85df91
sample_graph_k: 4
sample_graph_i_level: 1
sample_graph_disjoint: True
select_feat_point: [0, 1, 2, 3, 4, 5, 6, 7, 8, 9, 10]  # 8-10 use the canonical room position
select_feat_segment: [0, 1, 2, 3, 4, 5, 6, 7, 8, 9, 10, 11, 12, 13, 14]
select_feat_horizontal_edge: [0, 1, 2, 3, 4, 5, 6, 7, 8, 9, 10, 11, 12, 13, 14, 15, 16, 17]
select_feat_vertical_edge: [0, 1, 2, 3, 4, 5, 6, 7, 8]
sample_edge_n_min: -1  # [5, 5, 15, 15]
sample_edge_n_max: -1  # [10, 15, 25, 25]

# Augmentations parameterization
pos_jitter: 0.03
tilt_n_rotate_phi: 0.1
tilt_n_rotate_theta: 180
anisotropic_scaling: 0.2
node_feat_jitter: 0.01
h_edge_feat_jitter: 0.01
v_edge_feat_jitter: 0.01
node_feat_drop: 0
h_edge_feat_drop: 0
v_edge_feat_drop: 0

# Preprocessing
pre_transform:
    - transform: DataTo
      params:
        device: 'cuda'
    - transform: GridSampling3D  # might OOM on CUDA if voxel and GPU memory too small
      params:
        size: ${datamodule.voxel}
        hist_key: 'y'
        hist_size: ${eval:'${datamodule.num_classes} + 1'}
    - transform: KNN
      params:
        k: ${datamodule.knn}
        r_max: 2
        verbose: True
    - transform: DataTo
      params:
        device: 'cpu'
    - transform: GroundElevation
      params:
        threshold: 1.5
        scale: 4.0
    - transform: PointFeatures
      params:
        rgb: True
        hsv: False
        lab: False
        density: False
        linearity: True
        planarity: True
        scattering: True
        verticality: True
        normal: False
        length: False
        surface: False
        volume: False
        curvature: False
        elevation: True
        pos_room: False
        k_min: 1
    - transform: DataTo
      params:
        device: 'cuda'
    - transform: AdjacencyGraph
      params:
        k: ${datamodule.pcp_k_adjacency}
        w: ${datamodule.pcp_w_adjacency}
    - transform: ConnectIsolated
      params:
        k: 1
    - transform: DataTo
      params:
        device: 'cpu'
    - transform: CutPursuitPartition
      params:
        regularization: ${datamodule.pcp_regularization}
        spatial_weight: ${datamodule.pcp_spatial_weight}
        k_adjacency: ${datamodule.pcp_k_adjacency}
        cutoff: ${datamodule.pcp_cutoff}
        iterations: ${datamodule.pcp_iterations}
        parallel: True
        verbose: True
    - transform: NAGTo
      params:
        device: 'cuda'
    - transform: NAGAddKeyToX  # save canonical room position 'pos_room' in x. This can be optionally discarded later on in train_transform
      params:
        level: 0
        keys: ['pos_room']
    - transform: SegmentFeatures
      params:
        n_min: 32
        n_max: 128
    - transform: RadiusHorizontalGraph
      params:
        k_max: ${datamodule.graph_k_max}
        gap: ${datamodule.graph_gap}
        k_ratio: 0.2
        k_min: 20
        cycles: 3
        margin: 0.2
        chunk_size: [1e6, 1e5, 1e5, 1e5]  # reduce if CUDA memory errors
        halfspace_filter: True
        bbox_filter: True
        target_pc_flip: True
        source_pc_sort: False
    - transform: NAGTo
      params:
        device: 'cpu'

# CPU-based train transforms
train_transform:
    - transform: NAGRemoveKeys  # remove any features already computed in CutPursuitPartition
      params:
        level: '1+'
        keys: [ 'linearity', 'planarity', 'scattering', 'verticality', 'curvature']

# CPU-based val transforms
val_transform: ${datamodule.train_transform}

# CPU-based test transforms
test_transform: ${datamodule.train_transform}

# GPU-based train transforms
on_device_train_transform:
    - transform: SampleSubNodes
      params:
        low: 0
        high: 1
        n_min: ${datamodule.sample_point_min}
        n_max: ${datamodule.sample_point_max}
    - transform: SampleRadiusSubgraphs
      params:
        r: ${datamodule.sample_graph_r}
        k: ${datamodule.sample_graph_k}
        i_level: ${datamodule.sample_graph_i_level}
        by_size: False
        by_class: False
        disjoint: ${datamodule.sample_graph_disjoint}
    - transform: SampleSegments
      params:
<<<<<<< HEAD
        ratio: ${datamodule.sample_segment_ratio}
        by_size: False
        by_class: False
=======
        ratio: ${datamodule.dropout_segment_ratio}
        by_size: ${datamodule.dropout_segment_by_size}
        by_class: ${datamodule.dropout_segment_by_class}
>>>>>>> 5a85df91
    - transform: JitterPosition  # before OnTheFlyHorizontalEdgeFeatures to affect RPEs
      params:
        sigma: ${datamodule.pos_jitter}
    - transform: RandomTiltAndRotate  # before OnTheFlyHorizontalEdgeFeatures to affect RPEs
      params:
        phi: ${datamodule.tilt_n_rotate_phi}
        theta: ${datamodule.tilt_n_rotate_theta}
    - transform: RandomAnisotropicScale  # before OnTheFlyHorizontalEdgeFeatures to affect RPEs
      params:
        delta: ${datamodule.anisotropic_scaling}
    - transform: RandomAxisFlip  # before OnTheFlyHorizontalEdgeFeatures to affect RPEs
      params:
        p: 0.5
    - transform: OnTheFlyHorizontalEdgeFeatures
      params:
        mean_offset: True
        std_offset: True
        mean_dist: True
        angle_source: True
        angle_target: True
        centroid_direction: True
        centroid_dist: True
        normal_angle: True
        log_length: True
        log_surface: True
        log_volume: True
        log_size: True
    - transform: OnTheFlyVerticalEdgeFeatures
      params:
        centroid_direction: True
        centroid_dist: True
        normal_angle: True
        log_length: True
        log_surface: True
        log_volume: True
        log_size: True
    - transform: SampleEdges
      params:
        level: '1+'
        n_min: ${datamodule.sample_edge_n_min}
        n_max: ${datamodule.sample_edge_n_max}
    - transform: NAGAddKeyToX  # adapt datamodule.feat_segment if modified
      params:
        level: '1+'
        keys: ['log_length', 'log_surface', 'log_volume', 'normal', 'log_size']
    - transform: NAGSelectColumns
      params:
        level: 0
        key: 'x'
        idx: ${datamodule.select_feat_point}
    - transform: NAGSelectColumns
      params:
        level: '1+'
        key: 'x'
        idx: ${datamodule.select_feat_segment}
    - transform: NAGSelectColumns
      params:
        level: '1+'
        key: 'edge_attr'
        idx: ${datamodule.select_feat_horizontal_edge}
    - transform: NAGSelectColumns
      params:
        level: 'all'
        key: 'vertical_edge_attr'
        idx: ${datamodule.select_feat_vertical_edge}
    - transform: JitterFeatures
      params:
        sigma: ${datamodule.node_feat_jitter}
    - transform: JitterHorizontalEdgeFeatures
      params:
        sigma: ${datamodule.h_edge_feat_jitter}
    - transform: JitterVerticalEdgeFeatures
      params:
        sigma: ${datamodule.v_edge_feat_jitter}
    - transform: NAGColorAutoContrast
      params:
        level: all
        p: 0.5
        x_idx: 0
    - transform: NAGDropoutColumns
      params:
        level: 'all'
        p: ${datamodule.node_feat_drop}
        key: 'x'
    - transform: NAGDropoutColumns
      params:
        level: 'all'
        p: ${datamodule.h_edge_feat_drop}
        key: 'edge_attr'
    - transform: NAGDropoutColumns
      params:
        level: 'all'
        p: ${datamodule.v_edge_feat_drop}
        key: 'vertical_edge_attr'
    - transform: NAGAddSelfLoops

# GPU-based val transforms
# Should we actually sample at validation time ?
# Should we do test-time augmentations ?
on_device_val_transform:
    - transform: SampleSubNodes
      params:
        low: 0
        high: 1
        n_min: 128
        n_max: 256
    - transform: OnTheFlyHorizontalEdgeFeatures
      params:
        mean_offset: True
        std_offset: True
        mean_dist: True
        angle_source: True
        angle_target: True
        centroid_direction: True
        centroid_dist: True
        normal_angle: True
        log_length: True
        log_surface: True
        log_volume: True
        log_size: True
    - transform: OnTheFlyVerticalEdgeFeatures
      params:
        centroid_direction: True
        centroid_dist: True
        normal_angle: True
        log_length: True
        log_surface: True
        log_volume: True
        log_size: True
    - transform: NAGAddKeyToX  # adapt datamodule.feat_segment if modified
      params:
        level: '1+'
        keys: ['log_length', 'log_surface', 'log_volume', 'normal', 'log_size']
    - transform: NAGSelectColumns
      params:
        level: 0
        key: 'x'
        idx: ${datamodule.select_feat_point}
    - transform: NAGSelectColumns
      params:
        level: '1+'
        key: 'x'
        idx: ${datamodule.select_feat_segment}
    - transform: NAGSelectColumns
      params:
        level: '1+'
        key: 'edge_attr'
        idx: ${datamodule.select_feat_horizontal_edge}
    - transform: NAGSelectColumns
      params:
        level: 'all'
        key: 'vertical_edge_attr'
        idx: ${datamodule.select_feat_vertical_edge}
    - transform: NAGAddSelfLoops

# GPU-based test transforms
on_device_test_transform: ${datamodule.on_device_val_transform}<|MERGE_RESOLUTION|>--- conflicted
+++ resolved
@@ -34,19 +34,12 @@
 graph_gap: [0.2, 0.5, 1, 5]
 
 # Batch construction parameterization
-<<<<<<< HEAD
-sample_point_min: 32
-sample_point_max: 128
-sample_segment_ratio: 0.3
-sample_graph_r: 5  # set to r<=0 to skip SampleRadiusSubgraphs
-=======
 dropout_segment_ratio: 0.1
 dropout_segment_by_size: True
 dropout_segment_by_class: False
 sample_point_min: 32
 sample_point_max: 128
 sample_graph_r: 7  # set to r<=0 to skip SampleRadiusSubgraphs
->>>>>>> 5a85df91
 sample_graph_k: 4
 sample_graph_i_level: 1
 sample_graph_disjoint: True
@@ -190,15 +183,9 @@
         disjoint: ${datamodule.sample_graph_disjoint}
     - transform: SampleSegments
       params:
-<<<<<<< HEAD
-        ratio: ${datamodule.sample_segment_ratio}
-        by_size: False
-        by_class: False
-=======
         ratio: ${datamodule.dropout_segment_ratio}
         by_size: ${datamodule.dropout_segment_by_size}
         by_class: ${datamodule.dropout_segment_by_class}
->>>>>>> 5a85df91
     - transform: JitterPosition  # before OnTheFlyHorizontalEdgeFeatures to affect RPEs
       params:
         sigma: ${datamodule.pos_jitter}
