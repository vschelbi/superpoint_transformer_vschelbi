defaults:
  - default.yaml

_target_: src.datamodules.kitti360.KITTI360DataModule

# These parameters are not actually used by the DataModule, but are used
# here to facilitate model parameterization with config interpolation
num_classes: 15
feat_point: ${eval:'len(${datamodule.select_feat_point})'}
feat_segment: 15

# Parameters declared here to facilitate tuning configs without copying
# all the pre_transforms
voxel: 0.1
knn: 50
pcp_regularization: [0.04, 0.2, 0.8, 1.4]
pcp_spatial_weight: [1e-2, 0, 0, 0]
pcp_cutoff: [10, 100, 1000, 10000]
pcp_k_adjacency: 10
pcp_w_adjacency: -1
pcp_iterations: 15
graph_k_max: 50
graph_gap: [0, 1, 5, 10]

# Batch construction parameterization
<<<<<<< HEAD
=======
dropout_segment_ratio: [0.5, 0, 0, 0]
>>>>>>> 5a85df91
sample_point_min: 16
sample_point_max: 64
sample_segment_ratio: 0.3
sample_graph_r: 20  # set to r<=0 to skip SampleRadiusSubgraphs
sample_graph_k: 4
sample_graph_i_level: 1
sample_graph_disjoint: True
select_feat_point: [0, 1, 2, 3, 4, 5, 6, 7, 8, 9, 10]  # 8-10 use the canonical room position
select_feat_segment: [0, 1, 2, 3, 4, 5, 6, 7, 8, 9, 10, 11, 12, 13, 14]
select_feat_horizontal_edge: [0, 1, 2, 3, 4, 5, 6, 7, 8, 9, 10, 11, 12, 13, 14, 15, 16, 17]
select_feat_vertical_edge: [0, 1, 2, 3, 4, 5, 6, 7, 8]
sample_edge_n_min: -1  # [5, 5, 15, 15]
sample_edge_n_max: -1  # [10, 15, 25, 25]

# Augmentations parameterization
pos_jitter: 0.03
tilt_n_rotate_phi: 0.1
tilt_n_rotate_theta: 180
anisotropic_scaling: 0.2
node_feat_jitter: 0.01
h_edge_feat_jitter: 0.01
v_edge_feat_jitter: 0.01
node_feat_drop: 0
h_edge_feat_drop: 0
v_edge_feat_drop: 0

# Preprocessing
pre_transform:
    - transform: DataTo
      params:
        device: 'cuda'
    - transform: GridSampling3D
      params:
        size: ${datamodule.voxel}
        hist_key: 'y'
        hist_size: ${eval:'${datamodule.num_classes} + 1'}
    - transform: KNN
      params:
        k: ${datamodule.knn}
        r_max: 10
        verbose: True
    - transform: DataTo
      params:
        device: 'cpu'
    - transform: GroundElevation
      params:
        threshold: 5
        scale: 20
    - transform: PointFeatures
      params:
        rgb: True
        hsv: False
        lab: False
        density: False
        linearity: True
        planarity: True
        scattering: True
        verticality: True
        normal: False
        length: False
        surface: False
        volume: False
        curvature: True
        elevation: True
        k_min: 1
    - transform: DataTo
      params:
        device: 'cuda'
    - transform: AdjacencyGraph
      params:
        k: ${datamodule.pcp_k_adjacency}
        w: ${datamodule.pcp_w_adjacency}
    - transform: ConnectIsolated
      params:
        k: 1
    - transform: DataTo
      params:
        device: 'cpu'
    - transform: CutPursuitPartition
      params:
        regularization: ${datamodule.pcp_regularization}
        spatial_weight: ${datamodule.pcp_spatial_weight}
        k_adjacency: ${datamodule.pcp_k_adjacency}
        cutoff: ${datamodule.pcp_cutoff}
        iterations: ${datamodule.pcp_iterations}
        parallel: True
        verbose: True
    - transform: NAGTo
      params:
        device: 'cuda'
    - transform: SegmentFeatures
      params:
        n_min: 32
        n_max: 128
    - transform: RadiusHorizontalGraph
      params:
        k_max: ${datamodule.graph_k_max}
        gap: ${datamodule.graph_gap}
        k_ratio: 0.2
        k_min: 20
        cycles: 3
        margin: 0.2
        chunk_size: [1e6, 1e5, 1e4, 1e3]  # reduce if CUDA memory errors
        halfspace_filter: True
        bbox_filter: True
        target_pc_flip: True
        source_pc_sort: False
    - transform: NAGTo
      params:
        device: 'cpu'

# CPU-based train transforms
train_transform:
    - transform: NAGRemoveKeys  # remove any features already computed in CutPursuitPartition
      params:
        level: '1+'
        keys: [ 'linearity', 'planarity', 'scattering', 'verticality', 'curvature']

# CPU-based val transforms
val_transform: ${datamodule.train_transform}

# CPU-based test transforms
test_transform: ${datamodule.train_transform}

# GPU-based train transforms
on_device_train_transform:
    - transform: SampleSubNodes
      params:
        low: 0
        high: 1
        n_min: ${datamodule.sample_point_min}
        n_max: ${datamodule.sample_point_max}
    - transform: SampleRadiusSubgraphs
      params:
        r: ${datamodule.sample_graph_r}
        k: ${datamodule.sample_graph_k}
        i_level: ${datamodule.sample_graph_i_level}
        by_size: False
        by_class: False
        disjoint: ${datamodule.sample_graph_disjoint}
    - transform: SampleSegments
      params:
        ratio: ${datamodule.sample_segment_ratio}
        by_size: False
        by_class: False
    - transform: JitterPosition  # before OnTheFlyHorizontalEdgeFeatures to affect RPEs
      params:
        sigma: ${datamodule.pos_jitter}
    - transform: RandomTiltAndRotate  # before OnTheFlyHorizontalEdgeFeatures to affect RPEs
      params:
        phi: ${datamodule.tilt_n_rotate_phi}
        theta: ${datamodule.tilt_n_rotate_theta}
    - transform: RandomAnisotropicScale  # before OnTheFlyHorizontalEdgeFeatures to affect RPEs
      params:
        delta: ${datamodule.anisotropic_scaling}
    - transform: RandomAxisFlip  # before OnTheFlyHorizontalEdgeFeatures to affect RPEs
      params:
        p: 0.5
    - transform: OnTheFlyHorizontalEdgeFeatures
      params:
        mean_offset: True
        std_offset: True
        mean_dist: True
        angle_source: True
        angle_target: True
        centroid_direction: True
        centroid_dist: True
        normal_angle: True
        log_length: True
        log_surface: True
        log_volume: True
        log_size: True
    - transform: OnTheFlyVerticalEdgeFeatures
      params:
        centroid_direction: True
        centroid_dist: True
        normal_angle: True
        log_length: True
        log_surface: True
        log_volume: True
        log_size: True
    - transform: SampleEdges
      params:
        level: '1+'
        n_min: ${datamodule.sample_edge_n_min}
        n_max: ${datamodule.sample_edge_n_max}
    - transform: NAGAddKeyToX  # adapt datamodule.feat_segment if modified
      params:
        level: '1+'
        keys: ['log_length', 'log_surface', 'log_volume', 'normal', 'log_size']
    - transform: NAGSelectColumns
      params:
        level: 0
        key: 'x'
        idx: ${datamodule.select_feat_point}
    - transform: NAGSelectColumns
      params:
        level: '1+'
        key: 'x'
        idx: ${datamodule.select_feat_segment}
    - transform: NAGSelectColumns
      params:
        level: '1+'
        key: 'edge_attr'
        idx: ${datamodule.select_feat_horizontal_edge}
    - transform: NAGSelectColumns
      params:
        level: 'all'
        key: 'vertical_edge_attr'
        idx: ${datamodule.select_feat_vertical_edge}
    - transform: JitterFeatures
      params:
        sigma: ${datamodule.node_feat_jitter}
    - transform: JitterHorizontalEdgeFeatures
      params:
        sigma: ${datamodule.h_edge_feat_jitter}
    - transform: JitterVerticalEdgeFeatures
      params:
        sigma: ${datamodule.v_edge_feat_jitter}
    - transform: NAGColorAutoContrast
      params:
        level: all
        p: 0.5
        x_idx: 0
    - transform: NAGDropoutColumns
      params:
        level: 'all'
        p: ${datamodule.node_feat_drop}
        key: 'x'
    - transform: NAGDropoutColumns
      params:
        level: 'all'
        p: ${datamodule.h_edge_feat_drop}
        key: 'edge_attr'
    - transform: NAGDropoutColumns
      params:
        level: 'all'
        p: ${datamodule.v_edge_feat_drop}
        key: 'vertical_edge_attr'
    - transform: NAGAddSelfLoops

# GPU-based val transforms
on_device_val_transform:
    - transform: SampleSubNodes
      params:
        low: 0
        high: 1
        n_min: 128
        n_max: 256
    - transform: OnTheFlyHorizontalEdgeFeatures
      params:
        mean_offset: True
        std_offset: True
        mean_dist: True
        angle_source: True
        angle_target: True
        centroid_direction: True
        centroid_dist: True
        normal_angle: True
        log_length: True
        log_surface: True
        log_volume: True
        log_size: True
    - transform: OnTheFlyVerticalEdgeFeatures
      params:
        centroid_direction: True
        centroid_dist: True
        normal_angle: True
        log_length: True
        log_surface: True
        log_volume: True
        log_size: True
    - transform: NAGAddKeyToX  # adapt datamodule.feat_segment if modified
      params:
        level: '1+'
        keys: ['log_length', 'log_surface', 'log_volume', 'normal', 'log_size']
    - transform: NAGSelectColumns
      params:
        level: 0
        key: 'x'
        idx: ${datamodule.select_feat_point}
    - transform: NAGSelectColumns
      params:
        level: '1+'
        key: 'x'
        idx: ${datamodule.select_feat_segment}
    - transform: NAGSelectColumns
      params:
        level: '1+'
        key: 'edge_attr'
        idx: ${datamodule.select_feat_horizontal_edge}
    - transform: NAGSelectColumns
      params:
        level: 'all'
        key: 'vertical_edge_attr'
        idx: ${datamodule.select_feat_vertical_edge}
    - transform: NAGAddSelfLoops

# GPU-based test transforms
on_device_test_transform: ${datamodule.on_device_val_transform}<|MERGE_RESOLUTION|>--- conflicted
+++ resolved
@@ -23,13 +23,11 @@
 graph_gap: [0, 1, 5, 10]
 
 # Batch construction parameterization
-<<<<<<< HEAD
-=======
-dropout_segment_ratio: [0.5, 0, 0, 0]
->>>>>>> 5a85df91
-sample_point_min: 16
-sample_point_max: 64
-sample_segment_ratio: 0.3
+dropout_segment_ratio: 0.1
+dropout_segment_by_size: True
+dropout_segment_by_class: False
+sample_point_min: 32
+sample_point_max: 128
 sample_graph_r: 20  # set to r<=0 to skip SampleRadiusSubgraphs
 sample_graph_k: 4
 sample_graph_i_level: 1
@@ -169,9 +167,9 @@
         disjoint: ${datamodule.sample_graph_disjoint}
     - transform: SampleSegments
       params:
-        ratio: ${datamodule.sample_segment_ratio}
-        by_size: False
-        by_class: False
+        ratio: ${datamodule.dropout_segment_ratio}
+        by_size: ${datamodule.dropout_segment_by_size}
+        by_class: ${datamodule.dropout_segment_by_class}
     - transform: JitterPosition  # before OnTheFlyHorizontalEdgeFeatures to affect RPEs
       params:
         sigma: ${datamodule.pos_jitter}
