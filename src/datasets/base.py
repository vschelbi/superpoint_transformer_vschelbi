import os
import re
import os.path as osp
import torch
import logging
import hashlib
from datetime import datetime
from itertools import product
from tqdm.auto import tqdm as tq
from torch_geometric.data import InMemoryDataset
from torch_geometric.data.dataset import _repr
from src.data import NAG
from src.transforms import NAGSelectByKey, NAGRemoveKeys, SampleXYTiling

DIR = os.path.dirname(os.path.realpath(__file__))
log = logging.getLogger(__name__)


__all__ = ['BaseDataset']


########################################################################
#                             BaseDataset                              #
########################################################################

class BaseDataset(InMemoryDataset):
    """Base class for datasets.

    Child classes must overwrite the following:

    ```
    MyDataset(BaseDataset):

        def class_names(self):
            pass

        def num_classes(self):
            pass

        def all_base_cloud_ids(self):
            pass

        def download_dataset(self):
            pass

        def read_single_raw_cloud(self):
            pass

        def processed_to_raw_path(self):
            pass

        def raw_file_structure(self) (optional):
            # Optional: only if your raw or processed file structure
            # differs from the default
            pass

        def id_to_relative_raw_path(self):
            # Optional: only if your raw or processed file structure
            # differs from the default
            pass

        def processed_to_raw_path(self):
            # Optional: only if your raw or processed file structure
            # differs from the default
            pass
    ```


    Parameters
    ----------
    root : `str`
        Root directory where the dataset should be saved.
    stage : {'train', 'val', 'test', 'trainval'}, optional
    transform : `callable`, optional
        transform function operating on data.
    pre_transform : `callable`, optional
        pre_transform function operating on data.
    pre_filter : `callable`, optional
        pre_filter function operating on data.
    on_device_transform: `callable`, optional
        on_device_transform function operating on data, in the
        'on_after_batch_transfer' hook. This is where GPU-based
        augmentations should be, as well as any Transform you do not
        want to run in CPU-based DataLoaders
    val_mixed_in_train: bool, optional
        whether the 'val' stage data is saved in the same clouds as the
        'train' stage. This may happen when the stage splits are
        performed inside the clouds. In this case, an
        `on_device_transform` will be automatically created to separate
        stage-specific data upon reading
    test_mixed_in_val: bool, optional
        whether the 'test' stage data is saved in the same clouds as the
        'val' stage. This may happen when the stage splits are
        performed inside the clouds. In this case, an
        `on_device_transform` will be automatically created to separate
        stage-specific data upon reading
    custom_hash: str, optional
        A user-chosen hash to be used for the dataset data directory.
        This will bypass the default behavior where the pre_transforms
        are used to generate a hash. It can be used, for instance, when
        one wants to instantiate a dataset with already-processed data,
        without knowing the exact config that was used to generate it
    in_memory: bool, optional
        If True, the processed dataset will be entirely loaded in RAM
        upon instantiation. This will accelerate training and inference
        but requires large memory. WARNING: __getitem__ directly
        returns the data in memory, so any modification to the returned
        object will affect the `in_memory_data` too. Be careful to clone
        the object before modifying it. Besides, the `transform` are
        pre-applied to the in_memory data
    """

    def __init__(
            self,
            root,
            stage='train',
            transform=None,
            pre_transform=None,
            pre_filter=None,
            on_device_transform=None,
<<<<<<< HEAD
            save_y_to_csr=True,
            save_pos_dtype=torch.float,
            save_fp_dtype=torch.half,
=======
            x32=True,
            y_to_csr=True,
            x16_edge=True,
            tiling=None,
>>>>>>> eaae108a
            val_mixed_in_train=False,
            test_mixed_in_val=False,
            custom_hash=None,
            in_memory=False,
            point_save_keys=None,
            point_no_save_keys=None,
            point_load_keys=None,
            segment_save_keys=None,
            segment_no_save_keys=None,
            segment_load_keys=None,
            **kwargs):

        assert stage in ['train', 'val', 'trainval', 'test']

        # Set these attributes before calling parent `__init__` because
        # some attributes will be needed in parent `download` and
        # `process` methods
        self._stage = stage
<<<<<<< HEAD
        self.save_y_to_csr = save_y_to_csr
        self.save_pos_dtype = save_pos_dtype
        self.save_fp_dtype = save_fp_dtype
=======
        self.x32 = x32
        self.y_to_csr = y_to_csr
        self.x16_edge = x16_edge
        self.tiling = (tiling, tiling) if isinstance(tiling, int) else tiling
>>>>>>> eaae108a
        self.on_device_transform = on_device_transform
        self.val_mixed_in_train = val_mixed_in_train
        self.test_mixed_in_val = test_mixed_in_val
        self.custom_hash = custom_hash
        self.in_memory = in_memory
        self.point_save_keys = point_save_keys
        self.point_no_save_keys = point_no_save_keys
        self.point_load_keys = point_load_keys
        self.segment_save_keys = segment_save_keys
        self.segment_no_save_keys = segment_no_save_keys
        self.segment_load_keys = segment_load_keys

        # Sanity check on the cloud ids. Ensures cloud ids are unique
        # across all stages, unless `val_mixed_in_train` or
        # `test_mixed_in_val` is True
        self.check_cloud_ids()

        # Initialization with downloading and all preprocessing
        root = osp.join(root, self.data_subdir_name)
        super().__init__(root, transform, pre_transform, pre_filter)

        # If `val_mixed_in_train` or `test_mixed_in_val`, we will need
        # to separate some stage-related data at reading time.
        # Since this operation can be computationally-costly, we prefer
        # postponing it to the `on_device_transform`. To this end, we
        # prepend the adequate transform to the dataset's
        # `on_device_transform`. Otherwise, if we have no mixed-stages,
        # we simply remove all `is_val` attributes in the
        # `on_device_transform`
        if self.stage == 'train' and self.val_mixed_in_train:
            t = NAGSelectByKey(key='is_val', negation=True)
        elif self.stage == 'val' and self.val_mixed_in_train or self.test_mixed_in_val:
            t = NAGSelectByKey(key='is_val', negation=False)
        elif self.stage == 'test' and self.test_mixed_in_val:
            t = NAGSelectByKey(key='is_val', negation=True)
        else:
            t = NAGRemoveKeys(level='all', keys=['is_val'], strict=False)

        # Make sure a NAGRemoveKeys for `is_val` does not already exist
        # in the `on_device_transform` before prepending the transform
        if not any(
                isinstance(odt, NAGSelectByKey) and odt.key == 'is_val'
                for odt in self.on_device_transform.transforms):
            self.on_device_transform.transforms = \
                [t] + self.on_device_transform.transforms

        # Load the processed data, if the dataset must be in memory
        if self.in_memory:
            in_memory_data = [
                NAG.load(
                    self.processed_paths[i],
                    keys_low=self.point_load_keys,
                    keys=self.segment_load_keys)
                for i in range(len(self))]
            if self.transform is not None:
                in_memory_data = [self.transform(x) for x in in_memory_data]
            self._in_memory_data = in_memory_data
        else:
            self._in_memory_data = None

    @property
    def class_names(self):
        """List of string names for dataset classes. This list may be
        one-item larger than `self.num_classes` if the last label
        corresponds to 'unlabelled' or 'ignored' indices, indicated as
        `-1` in the dataset labels.
        """
        raise NotImplementedError

    @property
    def num_classes(self):
        """Number of classes in the dataset. May be one-item smaller
        than `self.class_names`, to account for the last class name
        being optionally used for 'unlabelled' or 'ignored' classes,
        indicated as `-1` in the dataset labels.
        """
        raise NotImplementedError

    @property
    def data_subdir_name(self):
        return self.__class__.__name__.lower()

    @property
    def stage(self):
        """Dataset stage. Expected to be 'train', 'val', 'trainval',
        or 'test'
        """
        return self._stage

    @property
    def all_base_cloud_ids(self):
        """Dictionary holding lists of clouds ids, for each
        stage.

        The following structure is expected:
            `{'train': [...], 'val': [...], 'test': [...]}`
        """
        raise NotImplementedError

    @property
    def all_cloud_ids(self):
        """Dictionary holding lists of clouds ids, for each
        stage. Unlike all_base_cloud_ids, these ids take into account
        the clouds tiling, if any.
        """
        # If no tiling needed, return the all_base_cloud_ids
        if self.tiling is None:
            return self.all_base_cloud_ids

        # If clouds are tiled, expand and append all cloud names with a
        # suffix indicating which tile it corresponds to
        tx, ty = self.tiling
        return {
            stage: [
                f'{ci}__TILE_{x + 1}-{y + 1}_OF_{tx}-{ty}'
                for ci in ids
                for x, y in product(range(tx), range(ty))]
            for stage, ids in self.all_base_cloud_ids.items()}

    def id_to_base_id(self, id):
        """Given an ID, remove the tiling indications, if any.
        """
        if self.tiling is None:
            return id
        return self.get_tile_from_path(id)[3]

    @property
    def cloud_ids(self):
        """IDs of the dataset clouds, based on its `stage`.
        """
        if self.stage == 'trainval':
           ids = self.all_cloud_ids['train'] + self.all_cloud_ids['val']
        else:
            ids = self.all_cloud_ids[self.stage]
        return sorted(list(set(ids)))

    def check_cloud_ids(self):
        """Make sure the `all_cloud_ids` are valid. More specifically,
        the cloud ids must be unique across all stages, unless
        `val_mixed_in_train=True` or `test_mixed_in_val=True`, in
        which case some clouds may appear in several stages
        """
        train = set(self.all_cloud_ids['train'])
        val = set(self.all_cloud_ids['val'])
        test = set(self.all_cloud_ids['test'])

        assert len(train.intersection(val)) == 0 or self.val_mixed_in_train, \
            "Cloud ids must be unique across all the 'train' and 'val' " \
            "stages, unless `val_mixed_in_train=True`"
        assert len(val.intersection(test)) == 0 or self.test_mixed_in_val, \
            "Cloud ids must be unique across all the 'val' and 'test' " \
            "stages, unless `test_mixed_in_val=True`"

    @property
    def raw_file_structure(self):
        """String to describe to the user the file structure of your
        dataset, at download time.
        """
        return None

    @property
    def raw_file_names(self):
        """The file paths to find in order to skip the download."""
        return self.raw_file_names_3d

    @property
    def raw_file_names_3d(self):
        """Some file paths to find in order to skip the download.
        Those are not directly specified inside `self.raw_file_names`
        in case `self.raw_file_names` would need to be extended (eg with
        3D bounding boxes files).
        """
        return [self.id_to_relative_raw_path(x) for x in self.cloud_ids]

    def id_to_relative_raw_path(self, id):
        """Given a cloud id as stored in `self.cloud_ids`, return the
        path (relative to `self.raw_dir`) of the corresponding raw
        cloud.
        """
        return osp.join(self.id_to_base_id(id) + '.ply')

    @property
    def pre_transform_hash(self):
        """Produce a unique but stable hash based on the dataset's
        `pre_transform` attributes (as exposed by `_repr`).
        """
        if self.custom_hash is not None:
            return self.custom_hash
        if self.pre_transform is None:
            return 'no_pre_transform'
        return hashlib.md5(_repr(self.pre_transform).encode()).hexdigest()

    @property
    def processed_file_names(self):
        """The name of the files to find in the `self.processed_dir`
        folder in order to skip the processing
        """
        # For 'trainval', we use files from 'train' and 'val' to save
        # memory
        if self.stage == 'trainval' and self.val_mixed_in_train:
            return [
                osp.join('train', self.pre_transform_hash, f'{w}.h5')
                for s in ('train', 'val')
                for w in self.all_cloud_ids[s]]
        if self.stage == 'trainval':
            return [
                osp.join(s, self.pre_transform_hash, f'{w}.h5')
                for s in ('train', 'val')
                for w in self.all_cloud_ids[s]]
        return [
            osp.join(self.stage, self.pre_transform_hash, f'{w}.h5')
            for w in self.cloud_ids]

    def processed_to_raw_path(self, processed_path):
        """Given a processed cloud path from `self.processed_paths`,
        return the absolute path to the corresponding raw cloud.

        Overwrite this method if your raw data does not follow the
        default structure.
        """
        # Extract useful information from <path>
        stage, hash_dir, cloud_id = \
            osp.splitext(processed_path)[0].split('/')[-3:]

        # Remove the tiling in the cloud_id, if any
        base_cloud_id = self.id_to_base_id(cloud_id)

        # Read the raw cloud data
        raw_ext = osp.splitext(self.raw_file_names_3d[0])[1]
        raw_path = osp.join(self.raw_dir, base_cloud_id + raw_ext)

        return raw_path

    @property
    def in_memory_data(self):
        """If the `self.in_memory`, this will return all processed data,
        loaded in memory. Returns None otherwise.
        """
        return self._in_memory_data

    @property
    def submission_dir(self):
        """Submissions are saved in the `submissions` folder, in the
        same hierarchy as `raw` and `processed` directories. Each
        submission has a subdirectory of its own, named based on the
        date and time of creation.
        """
        submissions_dir = osp.join(self.root, "submissions")
        date = '-'.join([
            f'{getattr(datetime.now(), x)}'
            for x in ['year', 'month', 'day']])
        time = '-'.join([
            f'{getattr(datetime.now(), x)}'
            for x in ['hour', 'minute', 'second']])
        submission_name = f'{date}_{time}'
        path = osp.join(submissions_dir, submission_name)
        return path

    def download(self):
        self.download_warning()
        self.download_dataset()

    def download_dataset(self):
        """Download the dataset data. Modify this method to implement
        your own `BaseDataset` child class.
        """
        raise NotImplementedError

    def download_warning(self, interactive=False):
        # Warning message for the user about to download
        log.info(
            f"WARNING: You are about to download {self.__class__.__name__} "
            f"data.")
        if self.raw_file_structure is not None:
            log.info("Files will be organized in the following structure:")
            log.info(self.raw_file_structure)
        log.info("")
        if interactive:
            log.info("Press any key to continue, or CTRL-C to exit.")
            input("")
            log.info("")

    def download_message(self, msg):
        log.info(f'Downloading "{msg}" to {self.raw_dir}...')

    def process(self):
        # If some stages have mixed clouds (they rely on the same cloud
        # files and the split is operated at reading time by
        # `on_device_transform`), we create symlinks between the
        # necessary folders, to avoid duplicate preprocessing
        # computation
        hash_dir = self.pre_transform_hash
        train_dir = osp.join(self.processed_dir, 'train', hash_dir)
        val_dir = osp.join(self.processed_dir, 'val', hash_dir)
        test_dir = osp.join(self.processed_dir, 'test', hash_dir)
        if not osp.exists(train_dir):
            os.makedirs(train_dir, exist_ok=True)
        if not osp.exists(val_dir):
            if self.val_mixed_in_train:
                os.makedirs(osp.dirname(val_dir), exist_ok=True)
                os.symlink(train_dir, val_dir, target_is_directory=True)
            else:
                os.makedirs(val_dir, exist_ok=True)
        if not osp.exists(test_dir):
            if self.test_mixed_in_val:
                os.makedirs(osp.dirname(test_dir), exist_ok=True)
                os.symlink(val_dir, test_dir, target_is_directory=True)
            else:
                os.makedirs(test_dir, exist_ok=True)

        # Process clouds one by one
        for p in tq(self.processed_paths):
            self._process_single_cloud(p)

    def _process_single_cloud(self, cloud_path):
        """Internal method called by `self.process` to preprocess a
        single cloud of 3D points.
        """
        # If required files exist, skip processing
        if osp.exists(cloud_path):
            return

        # Create necessary parent folders if need be
        os.makedirs(osp.dirname(cloud_path), exist_ok=True)

        # Read the raw cloud corresponding to the final processed
        # `cloud_path` and convert it to a Data object
        raw_path = self.processed_to_raw_path(cloud_path)
        data = self.read_single_raw_cloud(raw_path)

        # TODO: this is dirty, may cause subsequent collisions with
        #  self.num_classes ?
        if getattr(data, 'y', None) is not None:
            data.y[data.y == -1] = self.num_classes

        # If the cloud path indicates a tiling is needed, apply it here
        if self.tiling is not None:
            tile = self.get_tile_from_path(cloud_path)
            data = SampleXYTiling(x=tile[0], y=tile[1], tiling=tile[2])(data)

        # Apply pre_transform
        if self.pre_transform is not None:
            nag = self.pre_transform(data)
        else:
            nag = NAG([data])

        # To save some disk space, we discard some level-0 attributes
        if self.point_save_keys is not None:
            keys = set(nag[0].keys) - set(self.point_save_keys)
            nag = NAGRemoveKeys(level=0, keys=keys)(nag)
        elif self.point_no_save_keys is not None:
            nag = NAGRemoveKeys(level=0, keys=self.point_no_save_keys)(nag)
        if self.segment_save_keys is not None:
            keys = set(nag[1].keys) - set(self.segment_save_keys)
            nag = NAGRemoveKeys(level='1+', keys=keys)(nag)
        elif self.segment_no_save_keys is not None:
            nag = NAGRemoveKeys(level=0, keys=self.segment_no_save_keys)(nag)

        # Save pre_transformed data to the processed dir/<path>
        # TODO: is you do not throw away level-0 neighbors, make sure
        #  that they contain no '-1' empty neighborhoods, because if
        #  you load them for batching, the pyg reindexing mechanism will
        #  break indices will not index update
        nag.save(
            cloud_path,
            y_to_csr=self.save_y_to_csr,
            pos_dtype=self.save_pos_dtype,
            fp_dtype=self.save_fp_dtype)
        del nag

    @staticmethod
    def get_tile_from_path(path):
        out_reg = re.search('__TILE_(\d+)-(\d+)_OF_(\d+)-(\d+)', path)
        if out_reg is None:
            return None
        x, y, x_tiling, y_tiling = [int(g) for g in out_reg.groups()]
        suffix = f'__TILE_{x}-{y}_OF_{x_tiling}-{y_tiling}'
        prefix = path.replace(suffix, '')
        return x - 1, y - 1, (x_tiling, y_tiling), prefix, suffix

    def read_single_raw_cloud(self, raw_cloud_path):
        """Read a single raw cloud and return a Data object, ready to
        be passed to `self.pre_transform`.
        """
        raise NotImplementedError

    def get_class_weight(self, smooth='sqrt'):
        """Compute class weights based on the labels distribution in the
        dataset. Optionally a 'smooth' function may be passed to
        smoothen the weights' statistics.
        """
        assert smooth in [None, 'sqrt', 'log']

        # Read the first NAG just to know how many levels we have in the
        # preprocessed NAGs.
        nag = self[0]
        low = nag.num_levels - 1

        # Make sure the dataset has labels
        if nag[0].y is None:
            raise ValueError(
                f'{self} does not have labels to compute class weights on.')
        del nag

        # To be as fast as possible, we read only the last level of each
        # NAG, and accumulate the class counts from the label histograms
        counts = torch.zeros(self.num_classes)
        for i in range(len(self)):
            if self.in_memory:
                y = self.in_memory_data[i][low].y
            else:
                y = NAG.load(
                    self.processed_paths[i], low=low, keys_low=['y'])[0].y
            counts += y.sum(dim=0)[:self.num_classes]

        # Compute the class weights. Optionally, a 'smooth' function may
        # be applied to smoothen the weights statistics
        if smooth == 'sqrt':
            counts = counts.sqrt()
        if smooth == 'log':
            counts = counts.log()

        weights = 1 / (counts + 1)
        weights /= weights.sum()

        return weights

    def __len__(self):
        """Number of clouds in the dataset."""
        return len(self.cloud_ids)

    def __getitem__(self, idx):
        """Load a preprocessed NAG from disk and apply `self.transform`
        if any. Optionally, one may pass a tuple (idx, bool) where the
        boolean indicates whether the data should be loaded from disk, if
        `self.in_memory=True`.
        """
        # Prepare from_hdd
        from_hdd = False
        if isinstance(idx, tuple):
            assert len(idx) == 2 and isinstance(idx[1], bool), \
                "Only supports indexing with `int` or `(int, bool)` where the" \
                " boolean indicates whether the data should be loaded from " \
                "disk, when `self.in_memory=True`."
            idx, from_hdd = idx

        # Get the processed NAG directly from RAM
        if self.in_memory and not from_hdd:
            return self.in_memory_data[idx]

        # Read the NAG from HDD
        nag = NAG.load(
            self.processed_paths[idx],
            keys_low=self.point_load_keys,
            keys=self.segment_load_keys)

        # Apply transforms
        nag = nag if self.transform is None else self.transform(nag)

        return nag<|MERGE_RESOLUTION|>--- conflicted
+++ resolved
@@ -118,16 +118,10 @@
             pre_transform=None,
             pre_filter=None,
             on_device_transform=None,
-<<<<<<< HEAD
             save_y_to_csr=True,
             save_pos_dtype=torch.float,
             save_fp_dtype=torch.half,
-=======
-            x32=True,
-            y_to_csr=True,
-            x16_edge=True,
             tiling=None,
->>>>>>> eaae108a
             val_mixed_in_train=False,
             test_mixed_in_val=False,
             custom_hash=None,
@@ -146,16 +140,10 @@
         # some attributes will be needed in parent `download` and
         # `process` methods
         self._stage = stage
-<<<<<<< HEAD
         self.save_y_to_csr = save_y_to_csr
         self.save_pos_dtype = save_pos_dtype
         self.save_fp_dtype = save_fp_dtype
-=======
-        self.x32 = x32
-        self.y_to_csr = y_to_csr
-        self.x16_edge = x16_edge
         self.tiling = (tiling, tiling) if isinstance(tiling, int) else tiling
->>>>>>> eaae108a
         self.on_device_transform = on_device_transform
         self.val_mixed_in_train = val_mixed_in_train
         self.test_mixed_in_val = test_mixed_in_val
