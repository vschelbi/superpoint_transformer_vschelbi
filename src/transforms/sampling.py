--- conflicted
+++ resolved
@@ -12,14 +12,9 @@
 
 
 __all__ = [
-<<<<<<< HEAD
-    'Shuffle', 'SaveNodeIndex', 'NAGSaveNodeIndex', 'GridSampling3D',
-    'SampleSubNodes', 'SampleGraphs', 'SampleSegments', 'SampleEdges']
-=======
-    'Shuffle', 'SaveOriginalPosId', 'GridSampling3D', 'SampleSubNodes',
+    'Shuffle', 'SaveNodeIndex', 'GridSampling3D', 'SampleSubNodes',
     'SampleKHopSubgraphs', 'SampleRadiusSubgraphs', 'SampleSegments',
     'SampleEdges']
->>>>>>> de6ec120
 
 
 class Shuffle(Transform):
@@ -271,7 +266,6 @@
     return data
 
 
-<<<<<<< HEAD
 class SampleSubNodes(Transform):
     """Sample elements at `low`-level, based on which segment they
     belong to at `high`-level.
@@ -326,8 +320,6 @@
         return nag.select(self.low, idx)
 
 
-=======
->>>>>>> de6ec120
 class SampleSegments(Transform):
     """Remove randomly-picked nodes from each level 1+ of the NAG. This
     operation relies on `NAG.select()` to maintain index consistency
@@ -419,12 +411,6 @@
         return nag
 
 
-<<<<<<< HEAD
-class SampleGraphs(Transform):
-    """Randomly pick segments from `i_level`, along with their `k_hops`
-    neighbors. This can be thought as a spherical sampling in the graph
-    of i_level.
-=======
 class BaseSampleSubgraphs(Transform):
     """Base class for sampling subgraphs from a NAG. It randomly picks
     `k` seed nodes from `i_level`, from which `k` subgraphs can be
@@ -432,19 +418,10 @@
     describe how these subgraphs are built. Optionally, the see sampling
     can be driven by their class, or their size, using `by_class` and
     `by_size`, respectively.
->>>>>>> de6ec120
 
     This operation relies on `NAG.select()` to maintain index
     consistency across the NAG levels.
 
-<<<<<<< HEAD
-    Note: we do not directly sample level-0 points, see `SampleSubNodes`
-    for that. For speed consideration, it is recommended to use
-    `SampleSubNodes` first before `SampleGraphs`, to minimize the
-    number of level-0 points to manipulate.
-
-=======
->>>>>>> de6ec120
     :param i_level: int
         Partition level we want to pick from. By default, `i_level=-1`
         will sample the highest level of the input NAG
@@ -643,8 +620,6 @@
         return nag.select(i_level, idx)
 
 
-<<<<<<< HEAD
-=======
 class SampleRadiusSubgraphs(BaseSampleSubgraphs):
     """Randomly pick segments from `i_level`, along with their
     spherical neighborhood of fixed radius.
@@ -784,7 +759,6 @@
         return nag.select(self.low, idx)
 
 
->>>>>>> de6ec120
 class SampleEdges(Transform):
     """Sample edges based on which source node they belong to.
 
