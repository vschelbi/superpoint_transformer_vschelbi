from torch import nn


__all__ = ['MultiLoss']


class MultiLoss(nn.Module):
    """Wrapper to compute the weighted sum of multiple criteria

    :param criteria: List(callable)
        List of criteria
    :param lambdas: List(str)

    """

    def __init__(self, criteria, lambdas):
        super().__init__()
        assert len(criteria) == len(lambdas)
        self.criteria = nn.ModuleList(criteria)
        self.lambdas = lambdas

    def __len__(self):
        return len(self.criteria)

    def to(self, *args, **kwargs):
        for i in range(len(self)):
            self.criteria[i] = self.criteria[i].to(*args, **kwargs)
            self.lambdas[i] = self.lambdas[i].to(*args, **kwargs)

    def extra_repr(self) -> str:
        return f'lambdas={self.lambdas}'

    def forward(self, a, b, **kwargs):
        loss = 0
        for lamb, criterion, a_, b_ in zip(self.lambdas, self.criteria, a, b):
            loss = loss + lamb * criterion(a_, b_, **kwargs)
        return loss

    @property
    def weight(self):
        """MultiLoss supports `weight` if all its criteria support it.
        """
        return self.criteria[0].weight

    @weight.setter
    def weight(self, weight, idx=None):
        """MultiLoss supports `weight` if all its criteria support it.
        """
        for i in range(len(self)):
<<<<<<< HEAD
            if idx is None or i in idx:
                self.criteria[i].weight = weight
=======
            self.criteria[i].weight = weight

    def state_dict(self, *args, destination=None, prefix='', keep_vars=False):
        """Normal `state_dict` behavior, except for the shared criterion
        weights, which are not saved under `prefix.criteria.i.weight`
        but under `prefix.weight`.
        """
        destination = super().state_dict(
            *args, destination=destination, prefix=prefix, keep_vars=keep_vars)

        # Remove the 'weight' from the criteria
        for i in range(len(self)):
            destination.pop(f"{prefix}criteria.{i}.weight")

        # Only save the global shared weight
        destination[f"{prefix}weight"] = self.weight

        return destination

    def load_state_dict(self, state_dict, strict=True):
        """Normal `load_state_dict` behavior, except for the shared
        criterion weights, which are not saved under `criteria.i.weight`
        but under `prefix.weight`.
        """
        # Get the weight from the state_dict
        old_format = state_dict.get('criteria.0.weight')
        new_format = state_dict.get('weight')
        weight = new_format if new_format is not None else old_format
        for k in [f"criteria.{i}.weight" for i in range(len(self))]:
            if k in state_dict.keys():
                state_dict.pop(k)

        # Normal load_state_dict, ignoring self.criteria.0.weight and
        # self.weight
        out = super().load_state_dict(state_dict, strict=strict)

        # Set the weight
        self.weight = weight

        return out
>>>>>>> 136d70c7
<|MERGE_RESOLUTION|>--- conflicted
+++ resolved
@@ -43,14 +43,10 @@
         return self.criteria[0].weight
 
     @weight.setter
-    def weight(self, weight, idx=None):
+    def weight(self, weight):
         """MultiLoss supports `weight` if all its criteria support it.
         """
         for i in range(len(self)):
-<<<<<<< HEAD
-            if idx is None or i in idx:
-                self.criteria[i].weight = weight
-=======
             self.criteria[i].weight = weight
 
     def state_dict(self, *args, destination=None, prefix='', keep_vars=False):
@@ -90,5 +86,4 @@
         # Set the weight
         self.weight = weight
 
-        return out
->>>>>>> 136d70c7
+        return out