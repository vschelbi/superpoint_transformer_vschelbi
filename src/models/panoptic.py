--- conflicted
+++ resolved
@@ -1,4 +1,3 @@
-import src.nn.norm
 import torch
 import logging
 from torchmetrics import MaxMetric, MeanMetric
@@ -10,7 +9,6 @@
     ConfusionMatrix
 from src.models.semantic import SemanticSegmentationModule
 from src.loss import BCEWithLogitsLoss
-from src.nn import FFN
 
 
 log = logging.getLogger(__name__)
@@ -109,16 +107,6 @@
         self.edge_affinity_head = edge_affinity_head()
         # self.node_offset_head = FFN(out_dim, hidden_dim=32, out_dim=3)
 
-        # -------------------------
-        # from src.nn import MLP, BatchNorm, GraphNorm, LayerNorm
-        # self.edge_affinity_head = MLP(
-        #     [out_dim * 2, 32, 1],
-        #     activation=torch.nn.LeakyReLU(),
-        #     norm=BatchNorm,
-        #     drop=None,
-        #     last_activation=False)
-        # --------------------------
-
         # Custom weight initialization. In particular, this applies
         # Xavier / Glorot initialization on Linear and RPE layers by
         # default, but can be tuned
@@ -334,19 +322,9 @@
         x_edge = x[nag[1].obj_edge_index]
         x_edge = torch.cat(
             ((x_edge[0] - x_edge[1]).abs(), (x_edge[0] + x_edge[1]) / 2), dim=1)
-<<<<<<< HEAD
         norm_index = nag[1].norm_index(mode='graph')
         edge_affinity_logits = self.edge_affinity_head(
             x_edge, batch=norm_index).squeeze()
-=======
-
-        edge_affinity_logits = self.edge_affinity_head(x_edge, batch=None).squeeze()
-        # -------------------------
-        #norm_index = nag[1].norm_index(mode='graph')
-        #edge_affinity_logits = self.edge_affinity_head(x_edge, batch=norm_index).squeeze()
-        # -------------------------
-
->>>>>>> 720579b4
 
         # Gather results in an output object
         output = PanopticSegmentationOutput(
