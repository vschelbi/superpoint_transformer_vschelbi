--- conflicted
+++ resolved
@@ -630,12 +630,8 @@
             else None
         edge_index = nag[i_level].edge_index
         edge_attr = nag[i_level].edge_attr
-<<<<<<< HEAD
         # TODO: NANO.....................................................
-        v_edge_attr = nag[i_level - 1].vertical_edge_attr
-=======
         v_edge_attr = nag[i_level - 1].v_edge_attr
->>>>>>> e792b5bf
 
         # Forward pass on the stage and store output x
         x_out, diameter = stage(
