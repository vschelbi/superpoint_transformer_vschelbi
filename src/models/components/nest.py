import torch
from torch import nn
from src.data import NAG
from src.utils import listify_with_reference
from src.nn import Stage, PointStage, DownNFuseStage, UpNFuseStage, \
    FastBatchNorm1d, CatFusion, CatInjection, RPEFFN

__all__ = ['NeST']


class NeST(nn.Module):
    """Nested Set Transformer. A UNet-like architecture processing NAG.
    """

    def __init__(
            self,

            point_mlp,
            point_drop=None,
            point_pos_injection=CatInjection,
            point_pos_injection_x_dim=None,
            point_cat_diameter=False,

            small=None,
            small_point_mlp=None,
            small_down_mlp=None,

            down_dim=None,
            down_in_mlp=None,
            down_out_mlp=None,
            down_mlp_drop=None,
            down_num_heads=1,
            down_num_blocks=0,
            down_ffn_ratio=4,
            down_residual_drop=None,
            down_attn_drop=None,
            down_drop_path=None,
            down_inject_pos=True,
            down_inject_x=False,
            down_pos_injection_x_dim=None,

            up_dim=None,
            up_in_mlp=None,
            up_out_mlp=None,
            up_mlp_drop=None,
            up_num_heads=1,
            up_num_blocks=0,
            up_ffn_ratio=4,
            up_residual_drop=None,
            up_attn_drop=None,
            up_drop_path=None,
            up_inject_pos=True,
            up_inject_x=False,
            up_pos_injection_x_dim=None,

            last_dim=None,
            last_in_mlp=None,
            last_out_mlp=None,
            last_mlp_drop=None,
            last_num_heads=1,
            last_num_blocks=0,
            last_ffn_ratio=4,
            last_residual_drop=None,
            last_attn_drop=None,
            last_drop_path=None,
            last_inject_pos=True,
            last_pos_injection_x_dim=None,

            mlp_activation=nn.LeakyReLU(),
            mlp_norm=FastBatchNorm1d,
            qk_dim=8,
            qkv_bias=True,
            qk_scale=None,
            scale_qk_by_neigh=True,
            activation=nn.GELU(),
            pre_ln=True,
            no_sa=False,
            no_ffn=False,
            k_rpe=False,
            q_rpe=False,
            c_rpe=False,
            v_rpe=False,
            stages_share_rpe=False,
            blocks_share_rpe=False,
            heads_share_rpe=False,

            pos_injection=CatInjection,
            cat_diameter=False,
            pool='max',
            unpool='index',
            fusion='cat',
            norm_mode='graph'):

        super().__init__()

        self.down_inject_pos = down_inject_pos
        self.down_inject_x = down_inject_x
        self.up_inject_pos = up_inject_pos
        self.up_inject_x = up_inject_x
        self.last_inject_pos = last_inject_pos
        self.norm_mode = norm_mode
        self.stages_share_rpe = stages_share_rpe
        self.blocks_share_rpe = blocks_share_rpe
        self.heads_share_rpe = heads_share_rpe

        # Convert input arguments to nested lists
        (
            down_dim,
             down_in_mlp,
             down_out_mlp,
             down_mlp_drop,
             down_num_heads,
             down_num_blocks,
             down_ffn_ratio,
             down_residual_drop,
             down_attn_drop,
             down_drop_path,
             down_pos_injection_x_dim
        ) = listify_with_reference(
            down_dim,
            down_in_mlp,
            down_out_mlp,
            down_mlp_drop,
            down_num_heads,
            down_num_blocks,
            down_ffn_ratio,
            down_residual_drop,
            down_attn_drop,
            down_drop_path,
            down_pos_injection_x_dim)

        (
            up_dim,
            up_in_mlp,
            up_out_mlp,
            up_mlp_drop,
            up_num_heads,
            up_num_blocks,
            up_ffn_ratio,
            up_residual_drop,
            up_attn_drop,
            up_drop_path,
            up_pos_injection_x_dim
        ) = listify_with_reference(
            up_dim,
            up_in_mlp,
            up_out_mlp,
            up_mlp_drop,
            up_num_heads,
            up_num_blocks,
            up_ffn_ratio,
            up_residual_drop,
            up_attn_drop,
            up_drop_path,
            up_pos_injection_x_dim)

        # Module operating on Level-0 points in isolation
        self.point_stage = PointStage(
            point_mlp,
            mlp_activation=mlp_activation,
            mlp_norm=mlp_norm,
            mlp_drop=point_drop,
            pos_injection=point_pos_injection,
            pos_injection_x_dim=point_pos_injection_x_dim,
            cat_diameter=point_cat_diameter)

        # Operator to append the features such as the diameter or other 
        # handcrafted features to the NAG's features
        self.feature_fusion = CatFusion()

        # Transformer encoder (down) Stages operating on Level-i data
        if len(down_dim) > 0:

            # Build the RPE encoders here if shared across all stages
            down_k_rpe = _build_shared_rpe_encoders(
                k_rpe, len(down_dim), 13, qk_dim, stages_share_rpe)

            down_q_rpe = _build_shared_rpe_encoders(
                q_rpe, len(down_dim), 13, qk_dim, stages_share_rpe)

            self.down_stages = nn.ModuleList([
                DownNFuseStage(
                    dim, num_blocks=num_blocks,
                    in_mlp=in_mlp,
                    out_mlp=out_mlp,
                    mlp_activation=mlp_activation,
                    mlp_norm=mlp_norm,
                    mlp_drop=mlp_drop,
                    num_heads=num_heads,
                    qk_dim=qk_dim,
                    qkv_bias=qkv_bias,
                    qk_scale=qk_scale,
<<<<<<< HEAD
=======
                    scale_qk_by_neigh=scale_qk_by_neigh,
>>>>>>> 6504d72e
                    ffn_ratio=ffn_ratio,
                    residual_drop=residual_drop,
                    attn_drop=attn_drop,
                    drop_path=drop_path,
                    activation=activation,
                    pre_ln=pre_ln,
                    no_sa=no_sa,
                    no_ffn=no_ffn,
                    k_rpe=stage_k_rpe,
                    q_rpe=stage_q_rpe,
                    c_rpe=c_rpe,
                    v_rpe=v_rpe,
                    pool=pool,
                    fusion=fusion,
                    pos_injection=pos_injection,
                    pos_injection_x_dim=pos_injection_x_dim,
                    cat_diameter=cat_diameter,
                    blocks_share_rpe=blocks_share_rpe,
                    heads_share_rpe=heads_share_rpe)
                for dim, num_blocks, in_mlp, out_mlp, mlp_drop, num_heads,
                    ffn_ratio, residual_drop, attn_drop, drop_path,
                    stage_k_rpe, stage_q_rpe, pos_injection_x_dim
                in zip(
                    down_dim, down_num_blocks, down_in_mlp, down_out_mlp,
                    down_mlp_drop, down_num_heads, down_ffn_ratio,
                    down_residual_drop, down_attn_drop, down_drop_path,
                    down_k_rpe, down_q_rpe, down_pos_injection_x_dim)])
        else:
            self.down_stages = None

        # Transformer decoder (up) Stages operating on Level-i data
        if len(up_dim) > 0:

            # Build the RPE encoder here if shared across all stages
            up_k_rpe = _build_shared_rpe_encoders(
                k_rpe, len(up_dim), 13, qk_dim, stages_share_rpe)

            up_q_rpe = _build_shared_rpe_encoders(
                q_rpe, len(up_dim), 13, qk_dim, stages_share_rpe)

            self.up_stages = nn.ModuleList([
                UpNFuseStage(
                    dim, num_blocks=num_blocks,
                    in_mlp=in_mlp,
                    out_mlp=out_mlp,
                    mlp_activation=mlp_activation,
                    mlp_norm=mlp_norm,
                    mlp_drop=mlp_drop,
                    num_heads=num_heads,
                    qk_dim=qk_dim,
                    qkv_bias=qkv_bias,
                    qk_scale=qk_scale,
<<<<<<< HEAD
=======
                    scale_qk_by_neigh=scale_qk_by_neigh,
>>>>>>> 6504d72e
                    ffn_ratio=ffn_ratio,
                    residual_drop=residual_drop,
                    attn_drop=attn_drop,
                    drop_path=drop_path,
                    activation=activation,
                    pre_ln=pre_ln,
                    no_sa=no_sa,
                    no_ffn=no_ffn,
                    k_rpe=stage_k_rpe,
                    q_rpe=stage_q_rpe,
                    c_rpe=c_rpe,
                    v_rpe=v_rpe,
                    unpool=unpool,
                    fusion=fusion,
                    pos_injection=pos_injection,
                    pos_injection_x_dim=pos_injection_x_dim,
                    blocks_share_rpe=blocks_share_rpe,
                    heads_share_rpe=heads_share_rpe)
                for dim, num_blocks, in_mlp, out_mlp, mlp_drop, num_heads,
                    ffn_ratio, residual_drop, attn_drop, drop_path,
                    stage_k_rpe, stage_q_rpe, pos_injection_x_dim
                in zip(
                    up_dim, up_num_blocks, up_in_mlp, up_out_mlp,
                    up_mlp_drop, up_num_heads, up_ffn_ratio,
                    up_residual_drop, up_attn_drop, up_drop_path,
                    up_k_rpe, up_q_rpe, up_pos_injection_x_dim)])
        else:
            self.up_stages = None

        assert bool(self.down_stages) != bool(self.up_stages) \
               or self.num_down_stages > self.num_up_stages, \
            "The number of Up stages should be lower than the number of Down " \
            "stages. That is to say, we do not want to output Level-0 " \
            "features but at least Level-1."

        # Optional pointNet-like module operating on Level-0 points in
        # for points belonging to small L1 nodes
        assert small is None or small > 0 and small_point_mlp is not None \
               and small_down_mlp is not None, \
            "If specified, `small` should be an integer larger than 0 and " \
            "`small_point_mlp` and `small_down_mlp` should also be specified"

        assert small is None or self.num_down_stages == self.num_up_stages + 1, \
            "If `small` is set, the model should have of one more Down " \
            "stages than Up stages (ie the output will be Level-1 features."

        self.small = small

        self.point_stage_small = PointStage(
            small_point_mlp,
            mlp_activation=mlp_activation,
            mlp_norm=mlp_norm,
            mlp_drop=point_drop,
            pos_injection=point_pos_injection,
            pos_injection_x_dim=point_pos_injection_x_dim,
            cat_diameter=point_cat_diameter) \
            if small is not None else None

        self.down_stage_small = DownNFuseStage(
            small_down_mlp[-1],
            num_blocks=0,
            in_mlp=small_down_mlp,
            mlp_activation=mlp_activation,
            mlp_norm=mlp_norm,
            mlp_drop=down_mlp_drop[0],
            pool=pool,
            fusion='cat',
            pos_injection=pos_injection,
            cat_diameter=cat_diameter,
            pos_injection_x_dim=down_pos_injection_x_dim[0]) \
            if small is not None else None

        # Optional last transformer stage operating on Level-1 nodes.
        # In particular, allows feature propagation between large and
        # small nodes when `self.small` is not None
        if last_dim is not None:

            # Build the RPE encoder here if shared across all stages
            last_k_rpe = _build_shared_rpe_encoders(
                k_rpe, 1, 13, qk_dim, stages_share_rpe)[0]

            last_q_rpe = _build_shared_rpe_encoders(
                q_rpe, 1, 13, qk_dim, stages_share_rpe)[0]

            self.last_stage = Stage(
                last_dim,
                num_blocks=last_num_blocks,
                in_mlp=last_in_mlp,
                out_mlp=last_out_mlp,
                mlp_activation=mlp_activation,
                mlp_norm=mlp_norm,
                mlp_drop=last_mlp_drop,
                num_heads=last_num_heads,
                qk_dim=qk_dim,
                qkv_bias=qkv_bias,
                qk_scale=qk_scale,
<<<<<<< HEAD
=======
                scale_qk_by_neigh=scale_qk_by_neigh,
>>>>>>> 6504d72e
                ffn_ratio=last_ffn_ratio,
                residual_drop=last_residual_drop,
                attn_drop=last_attn_drop,
                drop_path=last_drop_path,
                activation=activation,
                pre_ln=pre_ln,
                no_sa=no_sa,
                no_ffn=no_ffn,
                k_rpe=last_k_rpe,
                q_rpe=last_q_rpe,
                c_rpe=c_rpe,
                v_rpe=v_rpe,
                pos_injection=pos_injection,
                cat_diameter=cat_diameter,
                blocks_share_rpe=blocks_share_rpe,
                heads_share_rpe=heads_share_rpe,
                pos_injection_x_dim=last_pos_injection_x_dim)
        else:
            self.last_stage = None

    @property
    def num_down_stages(self):
        return len(self.down_stages) if self.down_stages is not None else 0

    @property
    def num_up_stages(self):
        return len(self.up_stages) if self.up_stages is not None else 0

    @property
    def out_dim(self):
        if self.last_stage is not None:
            return self.last_stage.out_dim
        if self.up_stages is not None:
            return self.up_stages[-1].out_dim
        if self.down_stages is not None:
            return self.down_stages[-1].out_dim
        return self.point_stage.out_dim

    def forward(self, nag, return_down_outputs=False, return_up_outputs=False):
        assert isinstance(nag, NAG)
        assert nag.num_levels >= 2
        assert nag.num_levels > self.num_down_stages

        # Separate small L1 nodes from the rest of the NAG. Only
        # large-enough nodes will be encoded using the UNet. Small nodes
        # will be encoded separately, and merged before the `last_stage`
        if self.small is not None:

            # Separate the input NAG into two sub-NAGs: one holding the
            # small L1 nodes and one carrying the large ones and their
            # hierarchy
            mask_small = self.small < nag[1].node_size
            nag_full = nag
            nag = nag_full.select(1, torch.where(mask_small)[0])
            nag_small = nag_full.select(1, torch.where(~mask_small)[0])

            # Encode level-0 data for small L1 nodes
            x_small, diameter_small = self.point_stage_small(
                nag_small[0].x, nag_small[0].pos,
                super_index=nag_small[0].super_index)

            # Append the diameter to the level-1 features
            i_level = 1
            nag_small[i_level].x = self.feature_fusion(
                nag_small[i_level].x, diameter_small)

            # Forward on the down stage and the corresponding NAG
            # level
            x_small, diameter_small = self._forward_down_stage(
                self.down_stage_small, nag_small, i_level, x_small)

            # Append the diameter to the next level's features
            if i_level < nag_small.num_levels - 1:
                nag_small[i_level + 1].x = self.feature_fusion(
                    nag_small[i_level + 1].x, diameter_small)

        # Encode level-0 data
        # NB: no node_size for the level-0 points
        x, diameter = self.point_stage(
            nag[0].x, nag[0].pos, super_index=nag[0].super_index)

        # Append the diameter to the level-1 features
        nag[1].x = self.feature_fusion(nag[1].x, diameter)

        # Iteratively encode level-1 and above
        down_outputs = []
        if self.down_stages is not None:
            for i_stage, stage in enumerate(self.down_stages):

                # Forward on the down stage and the corresponding NAG
                # level
                i_level = i_stage + 1
                x, diameter = self._forward_down_stage(stage, nag, i_level, x)
                down_outputs.append(x)

                # End here if we reached the last NAG level
                if i_level == nag.num_levels - 1:
                    continue

                # Append the diameter to the next level's features
                nag[i_level + 1].x = self.feature_fusion(
                    nag[i_level + 1].x, diameter)

        # Iteratively decode level-num_down_stages and below
        up_outputs = []
        if self.up_stages is not None:
            for i_stage, stage in enumerate(self.up_stages):
                i_level = self.num_down_stages - i_stage - 1
                x_skip = down_outputs[-(2 + i_stage)]
                x, _ = self._forward_up_stage(stage, nag, i_level, x, x_skip)
                up_outputs.append(x)

        # Fuse L1-level features back together, if need be
        if self.small is not None:
            nag = nag_full
            nag[1].x = torch.empty(
                (nag[1].num_nodes, x.shape[1]), device=x.device)
            nag[1].x[torch.where(mask_small)] = x
            nag[1].x[torch.where(~mask_small)] = x_small
            x = nag[1].x
            if len(up_outputs) > 0:
                up_outputs[-1] = x

            # TODO: if the per-stage output is returned, need to define how to
            # deal with small L1 nodes
            if return_down_outputs or return_up_outputs:
                raise NotImplementedError(
                    "Returning per-stage output is not supported yet when "
                    "`small` is specified")

        # Last spatial propagation of features
        if self.last_stage is not None:
            x, _ = self._forward_last_stage(nag, x)

        # Different types of output signatures
        if not return_down_outputs and not return_up_outputs:
            return x
        if not return_down_outputs:
            return x, up_outputs
        if not return_up_outputs:
            return x, down_outputs
        return x, down_outputs, up_outputs

    def _forward_down_stage(self, stage, nag, i_level, x):
        # Convert stage index to NAG index
        is_last_level = (i_level == nag.num_levels - 1)

        # Recover segment-level attributes
        x_handcrafted = nag[i_level].x if self.down_inject_x else None
        pos = nag[i_level].pos if self.down_inject_pos else None
        node_size = nag[i_level].node_size if self.down_inject_pos \
            else None
        num_nodes = nag[i_level].num_nodes

        # Recover indices for normalization, pooling, position
        # normalization and horizontal attention
        norm_index = nag[i_level].norm_index(mode=self.norm_mode)
        pool_index = nag[i_level - 1].super_index
        super_index = nag[i_level].super_index if not is_last_level \
            else None
        edge_index = nag[i_level].edge_index
        edge_attr = nag[i_level].edge_attr

        # Forward pass on the stage and store output x
        x_out, diameter = stage(
            x_handcrafted,
            x,
            norm_index,
            pool_index,
            pos=pos,
            node_size=node_size,
            super_index=super_index,
            edge_index=edge_index,
            edge_attr=edge_attr,
            num_super=num_nodes)

        return x_out, diameter

    def _forward_up_stage(self, stage, nag, i_level, x, x_skip):
        # Recover segment-level attributes
        x_handcrafted = nag[i_level].x if self.up_inject_x else None
        pos = nag[i_level].pos if self.up_inject_pos else None
        node_size = nag[i_level].node_size if self.up_inject_pos \
            else None

        # Append the handcrafted features to the x_skip. Has no
        # effect if 'x_handcrafted' is None
        x_skip = self.feature_fusion(x_skip, x_handcrafted)

        # Recover indices for normalization, unpooling, position
        # normalization and horizontal attention
        norm_index = nag[i_level].norm_index(mode=self.norm_mode)
        unpool_index = nag[i_level].super_index
        super_index = nag[i_level].super_index
        edge_index = nag[i_level].edge_index
        edge_attr = nag[i_level].edge_attr

        x_out, diameter = stage(
            x_skip,
            x,
            norm_index,
            unpool_index,
            pos=pos,
            node_size=node_size,
            super_index=super_index,
            edge_index=edge_index,
            edge_attr=edge_attr)

        return x_out, diameter

    def _forward_last_stage(self, nag, x):
        # Convert stage index to NAG index
        i_level = 1
        is_last_level = (i_level == nag.num_levels - 1)

        # Recover segment-level attributes
        pos = nag[i_level].pos if self.last_inject_pos else None
        node_size = nag[i_level].node_size if self.last_inject_pos \
            else None

        # Recover indices for normalization, pooling, position
        # normalization and horizontal attention
        norm_index = nag[i_level].norm_index(mode=self.norm_mode)
        super_index = nag[i_level].super_index if not is_last_level \
            else None
        edge_index = nag[i_level].edge_index
        edge_attr = nag[i_level].edge_attr

        # Forward pass on the stage and store output x
        x_out, diameter = self.last_stage(
            x,
            norm_index,
            pos=pos,
            node_size=node_size,
            super_index=super_index,
            edge_index=edge_index,
            edge_attr=edge_attr)

        return x_out, diameter


def _build_shared_rpe_encoders(
        rpe, num_stages, in_dim, out_dim, stages_share):
    """Local helper to build RPE encoders for NEST. The main goal is to
    make shared encoders construction easier.

    Note that setting stages_share=True will make all stages, blocks and
    heads use the same RPE encoder.
    """
    if not isinstance(rpe, bool):
        assert stages_share, \
            "If anything else but a boolean is passed for the RPE encoder, " \
            "this value will be passed to all Stages and stages_share should " \
            "be set to True."
        return [rpe] * num_stages

    # If all stages share the same RPE encoder, all blocks and all heads
    # too. We copy the same module instance to be shared across all
    # stages and blocks
    if stages_share and rpe:
        return [RPEFFN(in_dim, out_dim=out_dim)] * num_stages

    return [rpe] * num_stages<|MERGE_RESOLUTION|>--- conflicted
+++ resolved
@@ -190,10 +190,7 @@
                     qk_dim=qk_dim,
                     qkv_bias=qkv_bias,
                     qk_scale=qk_scale,
-<<<<<<< HEAD
-=======
                     scale_qk_by_neigh=scale_qk_by_neigh,
->>>>>>> 6504d72e
                     ffn_ratio=ffn_ratio,
                     residual_drop=residual_drop,
                     attn_drop=attn_drop,
@@ -246,10 +243,7 @@
                     qk_dim=qk_dim,
                     qkv_bias=qkv_bias,
                     qk_scale=qk_scale,
-<<<<<<< HEAD
-=======
                     scale_qk_by_neigh=scale_qk_by_neigh,
->>>>>>> 6504d72e
                     ffn_ratio=ffn_ratio,
                     residual_drop=residual_drop,
                     attn_drop=attn_drop,
@@ -346,10 +340,7 @@
                 qk_dim=qk_dim,
                 qkv_bias=qkv_bias,
                 qk_scale=qk_scale,
-<<<<<<< HEAD
-=======
                 scale_qk_by_neigh=scale_qk_by_neigh,
->>>>>>> 6504d72e
                 ffn_ratio=last_ffn_ratio,
                 residual_drop=last_residual_drop,
                 attn_drop=last_attn_drop,
