--- conflicted
+++ resolved
@@ -57,7 +57,6 @@
         # TODO: k/q/v RPE, pos/edge attr/both RPE, MLP/vector attention,
         #  mlp on pos/learnable lookup table/FFN/learnable FFN...
 
-<<<<<<< HEAD
         # Build the RPE encoders, with the option of sharing weights
         # across all heads
         rpe_dim = qk_dim if heads_share_rpe else qk_dim * num_heads
@@ -65,25 +64,18 @@
         if not isinstance(k_rpe, bool):
             self.k_rpe = k_rpe
         else:
-            self.k_rpe = RPEFFN(13, out_dim=rpe_dim) if k_rpe else None
+            self.k_rpe = RPEFFN(14, out_dim=rpe_dim) if k_rpe else None
 
         if not isinstance(q_rpe, bool):
             self.q_rpe = q_rpe
         else:
-            self.q_rpe = RPEFFN(13, out_dim=rpe_dim) if q_rpe else None
+            self.q_rpe = RPEFFN(14, out_dim=rpe_dim) if q_rpe else None
 
         if c_rpe:
             raise NotImplementedError
 
         if v_rpe:
             raise NotImplementedError
-=======
-        self.k_rpe = FFN(14, out_dim=dim, activation=nn.LeakyReLU()) if k_rpe else None
-        self.q_rpe = FFN(14, out_dim=dim, activation=nn.LeakyReLU()) if q_rpe else None
-
-        # self.k_rpe = mlp([14, dim, dim], last_activation=False) if k_rpe else None
-        # self.q_rpe = mlp([14, dim, dim], last_activation=False) if q_rpe else None
->>>>>>> b4bb8aa7
 
         self.in_proj = nn.Linear(in_dim, dim) if in_dim is not None else None
         self.out_proj = nn.Linear(out_dim, dim) if out_dim is not None else None
@@ -152,10 +144,7 @@
         #  - mlp (L-LN-A-L), learnable lookup table (see Stratified Transformer)
         #  - scalar rpe, vector rpe (see Stratified Transformer)
         if self.k_rpe is not None:
-<<<<<<< HEAD
-            r_pos = torch.cat(
-                (pos[edge_index[0]] - pos[edge_index[1]], edge_attr), dim=1)
-            rpe = self.k_rpe(r_pos)
+            rpe = self.k_rpe(edge_attr)
 
             # Expand RPE to all heads if heads share the RPE encoder
             if self.heads_share_rpe:
@@ -164,20 +153,13 @@
             k = k + rpe.view(E, H, -1)
 
         if self.q_rpe is not None:
-            r_pos = torch.cat(
-                (pos[edge_index[0]] - pos[edge_index[1]], edge_attr), dim=1)
-            rpe = self.q_rpe(r_pos)
+            rpe = self.q_rpe(edge_attr)
 
             # Expand RPE to all heads if heads share the RPE encoder
             if self.heads_share_rpe:
                 rpe = rpe.repeat(1, H)
 
             q = q + rpe.view(E, H, -1)
-=======
-            k = k + self.k_rpe(edge_attr).view(E, H, -1)
-        if self.q_rpe is not None:
-            q = q + self.q_rpe(edge_attr).view(E, H, -1)
->>>>>>> b4bb8aa7
 
         # Compute compatibility scores from the query-key products
         compat = torch.einsum('ehd, ehd -> eh', q, k)  # [E, H]
