--- conflicted
+++ resolved
@@ -31,10 +31,7 @@
             qkv_bias=True,
             qk_dim=8,
             qk_scale=None,
-<<<<<<< HEAD
-=======
             scale_qk_by_neigh=True,
->>>>>>> 6504d72e
             ffn_ratio=4,
             residual_drop=None,
             attn_drop=None,
@@ -65,10 +62,7 @@
                 qkv_bias=qkv_bias,
                 qk_dim=qk_dim,
                 qk_scale=qk_scale,
-<<<<<<< HEAD
-=======
                 scale_qk_by_neigh=scale_qk_by_neigh,
->>>>>>> 6504d72e
                 attn_drop=attn_drop,
                 drop=residual_drop,
                 k_rpe=k_rpe,
