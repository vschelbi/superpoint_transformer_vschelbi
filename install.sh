--- conflicted
+++ resolved
@@ -101,13 +101,8 @@
 pip install colorhash
 pip install seaborn
 pip3 install numba
-<<<<<<< HEAD
-#pip install pytorch-lightning==1.8
-pip install pytorch-lightning
-=======
 pip install pytorch-lightning
 #pip install pytorch-lightning==1.8
->>>>>>> 5a6d1c36
 pip install pyrootutils
 pip install hydra-core --upgrade
 pip install hydra-colorlog
